import torch
import numpy as np

<<<<<<< HEAD
from free_range_zoo.envs.wildfire.env.structures.configuration import (WildfireConfiguration,
                                                                                      FireConfiguration,
                                                                                      AgentConfiguration,
                                                                                      StochasticConfiguration)
=======
from free_range_zoo.envs.wildfire.env.structures.configuration import (WildfireConfiguration, FireConfiguration,
                                                                       AgentConfiguration, StochasticConfiguration,
                                                                       RewardConfiguration)
>>>>>>> bb906eff


def non_stochastic() -> WildfireConfiguration:
    """
    Create a non-stochastic configuration for the wildfire environment.

    Returns:
        WildfireConfiguration: The configuration.
    """

    reward_configuration = RewardConfiguration(
        fire_rewards=torch.tensor([[0, 0, 0], [20.0, 50.0, 20.0]], dtype=torch.float32),
        bad_attack_penalty=-100.0,
        burnout_penalty=-1.0,
        termination_reward=1000.0,
    )

    fire_configuration = FireConfiguration(
        fire_types=torch.tensor([[0, 0, 0], [1, 2, 1]], dtype=torch.int32),
        num_fire_states=5,
        lit=torch.tensor([[0, 0, 0], [1, 1, 1]], dtype=torch.bool),
        intensity_increase_probability=1.0,
        intensity_decrease_probability=1.0,
        extra_power_decrease_bonus=0.0,
        burnout_probability=1.0,
        base_spread_rate=3.0,
        max_spread_rate=67.0,
        random_ignition_probability=0.0,
        cell_size=200.0,
        wind_direction=0.0 * np.pi,
        ignition_temp=torch.tensor([[2, 2, 2], [2, 2, 2]], dtype=torch.int32),
        initial_fuel=2,
    )

    agent_configuration = AgentConfiguration(
        agents=torch.tensor([[0, 0], [0, 1], [0, 2]], dtype=torch.int32),
        fire_reduction_power=torch.tensor([1, 1, 1], dtype=torch.int32),
        attack_range=torch.tensor([1, 1, 1], dtype=torch.int32),
        suppressant_states=3,
        initial_suppressant=2,
        suppressant_decrease_probability=1.0,
        suppressant_refill_probability=1.0,
        equipment_states=torch.tensor(
            [
                # [-1.0, -0.5, -0.5],
                [0.0, 0.0, 0.0],
                [0.0, 0.0, 0.0],
                [0.0, 0.0, 0.0],
                # [1.0, 1.0, 1.0],
            ],
            dtype=torch.float32),
        initial_equipment_state=2,
        repair_probability=1.0,
        degrade_probability=1.0,
        critical_error_probability=0.0,
        initial_capacity=2,
        tank_switch_probability=1.0,
        possible_capacities=torch.tensor([1, 2, 3], dtype=torch.float32),
        capacity_probabilities=torch.tensor([0.0, 1.0, 0.0], dtype=torch.float32),
    )

    stochastic_configuration = StochasticConfiguration(
        special_burnout_probability=False,
        suppressant_refill=False,
        suppressant_decrease=False,
        tank_switch=False,
        critical_error=False,
        degrade=False,
        repair=False,
        fire_decrease=False,
        fire_increase=False,
        fire_spread=False,
        realistic_fire_spread=False,
        random_fire_ignition=False,
        fire_fuel=False,
    )

    return WildfireConfiguration(
        grid_width=3,
        grid_height=2,
        fire_config=fire_configuration,
        agent_config=agent_configuration,
        reward_config=reward_configuration,
        stochastic_config=stochastic_configuration,
    )<|MERGE_RESOLUTION|>--- conflicted
+++ resolved
@@ -1,16 +1,9 @@
 import torch
 import numpy as np
 
-<<<<<<< HEAD
-from free_range_zoo.envs.wildfire.env.structures.configuration import (WildfireConfiguration,
-                                                                                      FireConfiguration,
-                                                                                      AgentConfiguration,
-                                                                                      StochasticConfiguration)
-=======
 from free_range_zoo.envs.wildfire.env.structures.configuration import (WildfireConfiguration, FireConfiguration,
                                                                        AgentConfiguration, StochasticConfiguration,
                                                                        RewardConfiguration)
->>>>>>> bb906eff
 
 
 def non_stochastic() -> WildfireConfiguration:

--- conflicted
+++ resolved
@@ -20,119 +20,6 @@
         self.initial_state = None
         self.checkpoint = None
 
-<<<<<<< HEAD
-    def log(self,
-            path: str,
-            new_episode: bool = False,
-            constant_observations: Optional[List[str]] = [],
-            initial: Optional[bool] = False,
-            label: Optional[str] = None,
-            partial_log: Optional[List[int]] = None,
-            actions: Union[Dict[str, torch.Tensor], List[str]] = None,
-            rewards: Union[Dict[str, torch.Tensor], List[float]] = None,
-            infos: Union[Dict[str, torch.Tensor], List[str]] = None,
-            log_exclusions: List[str] = [],
-            masked_attributes: Dict[Tuple[str, int], torch.Tensor] = None):
-        """
-        Save the state to log files.
-
-        Only includes constants on the first line, then the empty on the rest
-
-        Args:
-            path: str - Path to save the log files (will split log files into seperate based on batches)
-            new_episode: bool - is this a new episode?
-            constant_observations: Optional[List[str] - list of attributes that are constant throughout the episode
-            initial: bool - use file headers
-            label: Optional[str] - a generic string filled in as the "label" column
-            partial_log: Optional[List[int]] - list of specific batch indices to log
-            actions: Union[Dict[str, torch.Tensor], List[str]] - dictionary of actions to log
-            exclusions: List[str] - list of attributes to exclude from logging
-            masked_attributes: Dict[Tuple[str, int], torch.Tensor] - dictionary of attributes (per batch) to mask rather than batch index
-        """
-
-        if initial:
-            try:
-                os.mkdir(path)
-            except FileExistsError:
-                assert not os.path.exists(os.path.join(
-                    path, "0.csv")), "path already exists and files found, check path. Don't waste experiments!"
-
-        if label is not None:
-            assert "test" not in label and "train" not in label, "label should not be used to distinguish between test and train data make a new file"
-
-        #ensure all elements are tensors (in case of nested states)
-        random_variables = {
-            key: value
-            for key, value in self.__dict__.items()
-            if isinstance(value, torch.Tensor) and key not in constant_observations and key not in log_exclusions
-        }
-
-        #all elements have the same batch size
-        batch_size = random_variables[list(random_variables.keys())[0]].shape[0]
-        assert all([random_variables[key].shape[0] == random_variables[list(random_variables.keys())[0]].shape[0]\
-             for key in random_variables.keys()]), "All elements must have the same batch size, check constant_observations list"
-
-        #?handle defaults / env init states
-        if isinstance(actions, dict):
-            actions = {key: value.tolist() for key, value in actions.items()}
-        else:
-            actions = {key: [None for _ in range(batch_size)] for key in actions}
-        if isinstance(rewards, dict):
-            rewards = {key: value.tolist() for key, value in rewards.items()}
-        else:
-            rewards = {key: [0.0 for _ in range(batch_size)] for key in rewards}
-
-        infos = {key: {_k: _v if isinstance(_v, list) else [_v] for _k, _v in value.items()} for key, value in infos.items()}
-
-        if partial_log is None:
-            random_variables = {key: value.tolist() for key, value in random_variables.items()}
-
-        elif (isinstance(partial_log, bool) and partial_log):
-            random_variables = {key: value.tolist() for key, value in random_variables.items()}
-            partial_log = None
-
-        else:
-            random_variables = {key: value[partial_log].tolist() for key, value in random_variables.items()}
-
-        #?handling initial observations (present at all times, but storing sparsely)
-        if initial or new_episode:
-            constants = {
-                key: value
-                for key, value in self.__dict__.items() if isinstance(value, torch.Tensor) and key in constant_observations
-            }
-            constants = {key: [value.tolist()] for key, value in constants.items()}
-        else:
-            constants = {key: None for key in constant_observations}
-
-        if partial_log is None:
-            batch_loop_list = list(range(batch_size))
-        else:
-            batch_loop_list = partial_log
-
-        #?saving to log files per batch
-        for batch in batch_loop_list:
-
-            batch_random_variables = {key: [value[batch]] for key, value in random_variables.items()}
-
-            batched_actions = {k + "_action_choice": [v[batch]] for k, v in actions.items()}
-            batched_rewards = {k + "_rewards": [v[batch]] for k, v in rewards.items()}
-
-            batched_info = {}
-            for _ag, _ag_infos in infos.items():
-                for _info_key, _info_value in _ag_infos.items():
-                    batched_info[f"{_ag}_{_info_key}"] = _info_value[batch]
-
-            data = batch_random_variables | constants | batched_actions | batched_rewards | batched_info
-
-            df = pd.DataFrame(data)
-
-            df['label'] = label
-            df['new_episode'] = new_episode
-
-            df.to_csv(os.path.join(path, f"{batch}.csv"), mode='a' if not initial else 'w', header=initial, index=False)
-
-=======
->>>>>>> 310b7def
     def to(self, device: torch.DeviceObjType = torch.device('cpu')) -> Self:
         """
         Move all tensors to the specified device.

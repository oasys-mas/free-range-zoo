--- conflicted
+++ resolved
@@ -23,19 +23,12 @@
     #     frame_rate=frame_rate,
     # )
     frames = render(csv_path, render_mode="rgb_array", frame_rate=500)
-<<<<<<< HEAD
     frames = [np.transpose(frame, (1, 0, 2)) for frame in frames]  # Swap width and height
 
     # frames = frames[::-1]  # Reverse the frames if they appear reversed in the GIF
 # Save frames as a GIF
     gif_path = "rideshare_simulation.gif"
     imageio.mimsave(gif_path, frames, fps=1)
-=======
-    frames = frames[::-1]  # Reverse the frames if they appear reversed in the GIF
-    # Save frames as a GIF
-    gif_path = "wildfire_simulation.gif"
-    imageio.mimsave(gif_path, frames, fps=500)
->>>>>>> 57c8fec2
     render_mode = "human"  # Change to "rgb_array" if you want frames
 
     # Optional parameters

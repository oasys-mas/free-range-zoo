--- conflicted
+++ resolved
@@ -13,7 +13,6 @@
     frame_rate = 15  # Frames per second (None for as fast as possible)
     checkpoint = None  # Filter by label, if needed
 
-<<<<<<< HEAD
     frames = render(csv_path, render_mode=render_mode, frame_rate=500)
 
     frames = [np.transpose(frame, (1, 0, 2)) for frame in frames]  # Swap width and height
@@ -22,10 +21,6 @@
 # Save frames as a GIF
     gif_path = "wildfire_simulation.gif"
     imageio.mimsave(gif_path, frames, fps=0.5)
-=======
-    # Call the renderer
-    render(path=csv_path, render_mode=render_mode, frame_rate=frame_rate, checkpoint=checkpoint)
->>>>>>> d7def525
     render_mode = "human"  # Change to "rgb_array" if you want frames
 
     # Optional parameters

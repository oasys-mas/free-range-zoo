from typing import Union, Optional
import os
import time
import math
from copy import deepcopy
from collections import defaultdict
from ast import literal_eval

import pygame
import numpy as np
import pandas as pd

# Adjust if you want to reference relative to this file
this_dir = os.path.dirname(__file__)

########################################################
#                IMAGE AND COLOR HELPERS              #
########################################################


def render_image(path, cell_size: int):
    """
    Loads an image from the local 'assets' folder,
    scales it to fit a given cell_size.
    """
    image = pygame.image.load(os.path.join(this_dir, "assets", path))
    return pygame.transform.scale(image, (cell_size, cell_size))


def change_hue(image_surface, hue_change):
    """
    (Optional) Shifts the hue of a pygame.Surface by `hue_change` degrees.
    Returns a new surface with adjusted hue.
    """
    image_array = pygame.surfarray.array3d(image_surface).astype(np.float32)
    # Convert RGB to HSV
    r, g, b = image_array[..., 0], image_array[..., 1], image_array[..., 2]
    max_val = np.maximum(np.maximum(r, g), b)
    min_val = np.minimum(np.minimum(r, g), b)
    delta = max_val - min_val

    hue = np.zeros_like(max_val)
    mask = delta != 0
    # Calculate the hue channel
    hue[mask & (max_val == r)] = (60 * ((g - b) / delta) + 0)[mask & (max_val == r)]
    hue[mask & (max_val == g)] = (60 * ((b - r) / delta) + 120)[mask & (max_val == g)]
    hue[mask & (max_val == b)] = (60 * ((r - g) / delta) + 240)[mask & (max_val == b)]
    hue = (hue + hue_change) % 360

    sat = np.zeros_like(max_val)
    sat[mask] = delta[mask] / max_val[mask]
    val = max_val / 255.0

    c = val * sat
    x = c * (1 - np.abs((hue / 60) % 2 - 1))
    m = val - c

    rr = np.zeros_like(hue)
    gg = np.zeros_like(hue)
    bb = np.zeros_like(hue)

    idx0 = (0 <= hue) & (hue < 60)
    idx1 = (60 <= hue) & (hue < 120)
    idx2 = (120 <= hue) & (hue < 180)
    idx3 = (180 <= hue) & (hue < 240)
    idx4 = (240 <= hue) & (hue < 300)
    idx5 = (300 <= hue) & (hue < 360)

    rr[idx0], gg[idx0], bb[idx0] = c[idx0], x[idx0], 0
    rr[idx1], gg[idx1], bb[idx1] = x[idx1], c[idx1], 0
    rr[idx2], gg[idx2], bb[idx2] = 0, c[idx2], x[idx2]
    rr[idx3], gg[idx3], bb[idx3] = 0, x[idx3], c[idx3]
    rr[idx4], gg[idx4], bb[idx4] = x[idx4], 0, c[idx4]
    rr[idx5], gg[idx5], bb[idx5] = c[idx5], 0, x[idx5]

    rr = ((rr + m) * 255).astype(np.uint8)
    gg = ((gg + m) * 255).astype(np.uint8)
    bb = ((bb + m) * 255).astype(np.uint8)

    new_image_array = np.stack([rr, gg, bb], axis=-1)
    new_surface = pygame.surfarray.make_surface(new_image_array)
    return new_surface


########################################################
#                   UI HELPERS: SLIDER                #
########################################################


def draw_slider(window, slider_x, slider_y, slider_width, slider_height, slider_position, max_time, t):
    """
    Draws a horizontal slider (gray bar + blue handle),
    updates t based on the position of the handle.
    """
    pygame.draw.rect(window, (150, 150, 150), (slider_x, slider_y, slider_width, slider_height))
    handle_x = slider_x + slider_position
    pygame.draw.rect(window, (0, 0, 255), (handle_x - 10, slider_y - 10, 20, 30))
    t = int((slider_position / slider_width) * max_time)
    return t


def draw_button(window, is_playing, button_x, button_y, button_size):
    """
    Draws a play/pause button to the right of the slider.
    """
    if is_playing:
        # Pause button (red square)
        pygame.draw.rect(window, (255, 0, 0), (button_x, button_y, button_size, button_size))
    else:
<<<<<<< HEAD
        # Play button (green triangle)
        pygame.draw.polygon(
            window,
            (0, 255, 0),
            [
                (button_x,              button_y),
                (button_x,              button_y + button_size),
                (button_x + button_size, button_y + button_size // 2)
            ]
        )
=======
        pygame.draw.polygon(window, (0, 255, 0), [(button_x, button_y), (button_x, button_y + button_size),
                                                  (button_x + button_size, button_y + button_size // 2)])

>>>>>>> d7def525

def draw_time(window, t, screen_size, font):
    """
    Displays the current step/time near top-center of screen.
    """
    time_text = font.render(f"Step: {t}", True, (0, 0, 0))
    text_rect = time_text.get_rect(center=(screen_size // 2, 20))
    window.blit(time_text, text_rect)


########################################################
#            ARROW DRAWING FOR ANY VISUALS            #
########################################################


def find_arrow_points(start_pos, end_pos, cell_size, x_offset, y_offset):
    """
    For drawing lines or arrows from one cell center to another.
    start_pos = (sx, sy), end_pos = (ex, ey) in grid coordinates (col, row).
    """
    sx, sy = start_pos
    ex, ey = end_pos
<<<<<<< HEAD
    start_center = (x_offset + sx * cell_size + cell_size//2,
                    y_offset + sy * cell_size + cell_size//2)
    end_center = (x_offset + ex * cell_size + cell_size//2,
                  y_offset + ey * cell_size + cell_size//2)
=======
    start_center = (x_offset + sx * cell_size + cell_size // 2, y_offset + sy * cell_size + cell_size // 2)
    end_center = (x_offset + ex * cell_size + cell_size // 2, y_offset + ey * cell_size + cell_size // 2)
>>>>>>> d7def525
    return start_center, end_center


def draw_arrow(window, start_pos, end_pos, cell_size, x_offset, y_offset):
    """
    Draw a solid arrow from start cell to end cell in grid coordinates:
    start_pos = (sx, sy), end_pos = (ex, ey).
    """
    start_center, end_center = find_arrow_points(start_pos, end_pos, cell_size, x_offset, y_offset)
    pygame.draw.line(window, (0, 0, 0), start_center, end_center, 3)

    # Calculate arrowhead
    angle = math.atan2(end_center[1] - start_center[1], end_center[0] - start_center[0])
    arrowhead_length = 12
    arrowhead_angle = math.radians(30)

    p1 = (end_center[0] - arrowhead_length * math.cos(angle - arrowhead_angle),
          end_center[1] - arrowhead_length * math.sin(angle - arrowhead_angle))
    p2 = (end_center[0] - arrowhead_length * math.cos(angle + arrowhead_angle),
          end_center[1] - arrowhead_length * math.sin(angle + arrowhead_angle))

    pygame.draw.polygon(window, (0, 0, 0), [end_center, p1, p2])


########################################################
#              MAIN RENDER FUNCTION                    #
########################################################

<<<<<<< HEAD
def render(
    path: str,
    render_mode: str = "human",
    frame_rate: Optional[int] = 15,
    checkpoint: Optional[int] = None
) -> Union[None, list]:
=======

def render(path: str,
           render_mode: str = "human",
           frame_rate: Optional[int] = 15,
           checkpoint: Optional[int] = None) -> Union[None, np.ndarray]:
>>>>>>> d7def525
    """
    Renders the wildfire environment from a single CSV log (path).

    Args:
        path        : path to a single CSV (like output/0.csv)
        render_mode : "human" or "rgb_array"
        frame_rate  : integer FPS if in "human" mode; if None => no throttle
        checkpoint  : if not None, filter steps by 'label' in CSV that match checkpoint

    Returns:
        None (if render_mode="human"), or
        a list of np.ndarray frames (if render_mode="rgb_array").
    """

    pygame.init()
    clock = pygame.time.Clock()
    df = pd.read_csv(path)

    # Convert certain columns from string to actual Python lists
    array_like_cols = [
        'fires',
        'intensity',
        'fuel',
        'suppressants',
        'capacity',
        'equipment',
        'agents',
    ]
    for col in array_like_cols:
        if col in df.columns:
<<<<<<< HEAD
            df[col] = df[col].fillna("[]")  # handle NaN
            df[col] = df[col].apply(lambda s: s.replace("nan","[]") if isinstance(s,str) else s)
=======
            df[col] = df[col].fillna("[]")
            df[col] = df[col].apply(lambda s: s.replace("nan", "[]") if isinstance(s, str) else s)
>>>>>>> d7def525
            df[col] = df[col].apply(literal_eval)

    # Agent action columns may or may not exist
    possible_agent_cols = [
        'firefighter_1_action_choice',
        'firefighter_2_action_choice',
        'firefighter_3_action_choice',
    ]
    for col in possible_agent_cols:
        if col not in df.columns:
            df[col] = ""
        else:
            df[col] = df[col].fillna("")

    # If checkpoint is specified, filter the DataFrame
    if checkpoint is not None:
        df = df[df['label'] == checkpoint].reset_index(drop=True)
        if len(df) == 0:
            print(f"No steps found for label={checkpoint}")
            return None

    max_time = len(df) - 1
    if max_time < 0:
        print("No data to render. Exiting.")
        return None

    # Extract a name from the file path (for debug/UI)
    episode_name_str = os.path.basename(path)
    print(f"Episode: {episode_name_str}, Total steps: {max_time}")

    # ----------------------------------------------------------------
    # Infer the grid size from the first row's 'fires' data
    # `fires_grid_0` is a 2D array [ [ , , ], [ , , ] ]
    # row => y dimension, col => x dimension
    # ----------------------------------------------------------------
    fires_grid_0 = df['fires'].iloc[0]
<<<<<<< HEAD
    y = len(fires_grid_0)  # number of rows
    x = len(fires_grid_0[0]) if y > 0 else 0  # columns in each row
=======
    y = len(fires_grid_0)  # rows
    x = len(fires_grid_0[0]) if y > 0 else 0  # columns
>>>>>>> d7def525

    cell_size = 190
    padding = 140
    grid_width = x * cell_size
    grid_height = y * cell_size
    screen_size = max(grid_width, grid_height) + padding * 2

    # If "human", we create a display; otherwise an offscreen Surface
    if render_mode == "human":
        window = pygame.display.set_mode((screen_size, screen_size + 150))
    else:
        window = pygame.Surface((screen_size, screen_size + 150))

    frames = []

<<<<<<< HEAD
    # ----------------------------------------------------------------
    # Pre-load images for each type of fire or agent
    # ----------------------------------------------------------------
    base_fire_low  = render_image("small_fire.png",  cell_size)
    base_fire_med  = render_image("medium_fire.png", cell_size)
    base_fire_high = render_image("large_fire.png",  cell_size)
    base_burnt     = render_image("burnt_out.png",   cell_size)
    base_agent     = render_image("firefighter.png", cell_size)
=======
    ##########################################
    # 3. Prepare image assets                #
    ##########################################
    base_fire_low = render_image("small_fire.png", cell_size)
    base_fire_med = render_image("medium_fire.png", cell_size)
    base_fire_high = render_image("large_fire.png", cell_size)
    # note that I dont own the burnt_out.png, just used it for now !
    # TODO
    base_burnt = render_image("burnt_out.png", cell_size)
    base_agent = render_image("firefighter.png", cell_size)
>>>>>>> d7def525

    # ----------------------------------------------------------------
    # Precompute a row-major list of cell positions for "fire_number"
    # For example, if we have a grid:
    #   row=0 => cells 0..(x-1)
    #   row=1 => cells x..(2x-1)
    # etc.
    # fire_positions[0] = (0,0), fire_positions[1] = (0,1), ...
    # ----------------------------------------------------------------
    fire_positions = []
    for row_i in range(y):
        for col_i in range(x):
            fire_positions.append((row_i, col_i))

    # ----------------------------------------------------------------
    # Build a per-step record of "objects" to render:
    #  - Fire cells with intensity/fuel
    #  - Agents with action
    # ----------------------------------------------------------------
    state_record = defaultdict(list)
    for i, row in df.iterrows():
<<<<<<< HEAD
        fires_2d     = row['fires']
        intensity_2d = row['intensity']
        fuel_2d      = row['fuel']
        agents_list  = row['agents']

        # Build list of fire cell states
=======
        fires_2d = row['fires']
        intensity_2d = row['intensity']
        fuel_2d = row['fuel']
        agents_list = row['agents']
>>>>>>> d7def525
        for yy in range(y):
            for xx in range(x):
                intensity_val = intensity_2d[yy][xx]
                fuel_val      = fuel_2d[yy][xx]
                cell_obj = {
                    "type": "fire",
                    "row": yy,
                    "col": xx,
                    "intensity": intensity_val,
                    "fuel": fuel_val,
                }
                state_record[i].append(cell_obj)

        # Build list of agent states
        for a_id, agent_pos in enumerate(agents_list):
            if not agent_pos or len(agent_pos) < 2:
                continue
            ay, ax = agent_pos  # (row, col) from CSV

            # Read the action from the CSV
            if a_id == 0:
                action_str = row['firefighter_1_action_choice']
            elif a_id == 1:
                action_str = row['firefighter_2_action_choice']
            else:
                action_str = row['firefighter_3_action_choice']

            try:
                action_data = literal_eval(action_str) if isinstance(action_str, str) and action_str.strip() else []
            except:
                action_data = []

            # Also read the agent's suppressants, capacity, and reward
            sup_val = 0
            cap_val = 0
            if 'suppressants' in df.columns and a_id < len(row['suppressants']):
                sup_val = row['suppressants'][a_id]
            if 'capacity' in df.columns and a_id < len(row['capacity']):
                cap_val = row['capacity'][a_id]

            rw_col = f'firefighter_{a_id+1}_rewards'
            rew_val = row[rw_col] if rw_col in df.columns and pd.notna(row[rw_col]) else 0.0

            agent_obj = {
                "type": "agent",
                "id": a_id,
                "row": ay,
                "col": ax,
                "action": action_data,  # e.g. [firenumber, supp_power], or [0, -1] to "sleep"
                "suppressant": sup_val,
                "capacity": cap_val,
                "rewards": rew_val,
            }
            state_record[i].append(agent_obj)

    # ----------------------------------------------------------------
    # Initialize UI / controls
    # ----------------------------------------------------------------
    start_time = 0
    t = start_time
    slider_position = 0
    dragging_slider = False
    is_playing = False
    last_time = time.time()

    font = pygame.font.SysFont(None, 32)
    small_font = pygame.font.SysFont(None, 20)
    slider_width = 300
    slider_height = 10
    slider_x = (screen_size - slider_width) // 2
    slider_y = screen_size + 30
    button_size = 40
    button_x = slider_x + slider_width + 20
    button_y = slider_y - 15
    x_offset = (screen_size - grid_width) // 2
    y_offset = (screen_size - grid_height) // 2

    running = True
    while running:
        # -------------------- Handle events --------------------
        for event in pygame.event.get():
            if event.type == pygame.QUIT:
                running = False
            if render_mode == "human":
                if event.type == pygame.MOUSEBUTTONDOWN:
                    # Check if clicking on slider
                    if (slider_x <= event.pos[0] <= slider_x + slider_width) and \
                       (slider_y - 5 <= event.pos[1] <= slider_y + 15):
                        dragging_slider = True
<<<<<<< HEAD
                    # Check if clicking on play/pause button
                    if (button_x <= event.pos[0] <= button_x + button_size) and \
                       (button_y <= event.pos[1] <= button_y + button_size):
=======
                    if (button_x <= event.pos[0] <= button_x + button_size) and (button_y <= event.pos[1] <=
                                                                                 button_y + button_size):
>>>>>>> d7def525
                        is_playing = not is_playing

                if event.type == pygame.MOUSEBUTTONUP:
                    dragging_slider = False

                if event.type == pygame.MOUSEMOTION and dragging_slider:
                    slider_position = max(0, min(event.pos[0] - slider_x, slider_width))

        # -------------------- Auto-advance if playing --------------------
        if render_mode == "human":
            if is_playing and (time.time() - last_time >= 1.0) and not dragging_slider:
                last_time = time.time()
                if max_time > 0:
                    # Move the slider by one frame
                    slider_position = min(slider_width, slider_position + slider_width / max_time)
        else:
            # In rgb_array mode, move forward automatically each loop
            if max_time > 0:
                slider_position = min(slider_width, slider_position + slider_width / max_time)

        # Compute current time-step from slider
        t = int((slider_position / slider_width) * max_time)
        t = max(0, min(max_time, t))

        # -------------------- Clear screen --------------------
        window.fill((255, 255, 255))

        # -------------------- Draw grid lines --------------------
        line_color = (200, 200, 200)
        for row_i in range(y + 1):
<<<<<<< HEAD
            pygame.draw.line(
                window, line_color,
                (x_offset,               y_offset + row_i * cell_size),
                (x_offset + grid_width,  y_offset + row_i * cell_size), 1
            )
        for col_i in range(x + 1):
            pygame.draw.line(
                window, line_color,
                (x_offset + col_i * cell_size, y_offset),
                (x_offset + col_i * cell_size, y_offset + grid_height), 1
            )

        # -------------------- Draw slider / button / step info --------------------
=======
            pygame.draw.line(window, line_color, (x_offset, y_offset + row_i * cell_size),
                             (x_offset + grid_width, y_offset + row_i * cell_size), 1)
        for col_i in range(x + 1):
            pygame.draw.line(window, line_color, (x_offset + col_i * cell_size, y_offset),
                             (x_offset + col_i * cell_size, y_offset + grid_height), 1)
        # ------------ Slider / Button / Step ---
>>>>>>> d7def525
        if render_mode == "human":
            draw_slider(window, slider_x, slider_y, slider_width, slider_height, slider_position, max_time, t)
            draw_button(window, is_playing, button_x, button_y, button_size)
        draw_time(window, t, screen_size, font)

<<<<<<< HEAD
        # Extra text: episode name, current step
=======
        # ------------ Render Episode Information ------------
        # Display the episode name and step count (log file name) in the extra UI area.
>>>>>>> d7def525
        episode_info_text = f"Episode: {episode_name_str}  Step: {t}/{max_time}"
        episode_info_surf = small_font.render(episode_info_text, True, (0, 0, 0))
        window.blit(episode_info_surf, (slider_x, screen_size + 5))

<<<<<<< HEAD
        # -------------------- Render the state for this time-step --------------------
        fire_index = 0  # Just for labeling fires
=======
        # ------------ Render all objects ------------
        fire_index = 0
>>>>>>> d7def525
        for obj in state_record[t]:
            if obj["type"] == "fire":
                # If intensity == 0, might skip rendering anything
                if obj["intensity"] == 0:
                    continue

                cell_x = x_offset + obj["col"] * cell_size
                cell_y = y_offset + obj["row"] * cell_size

                # Choose a base image by intensity
                if obj["intensity"] == 1:
                    base_img = base_fire_low
                    scale_factor = 0.5
                elif obj["intensity"] == 2:
                    base_img = base_fire_med
                    scale_factor = 0.75
                elif obj["intensity"] == 3:
                    base_img = base_fire_high
                    scale_factor = 1.0
                else:
                    # E.g. "4" or burnt
                    base_img = base_burnt
                    scale_factor = 0.75

                img_width  = int(cell_size * scale_factor)
                img_height = int(cell_size * scale_factor)
                img_scaled = pygame.transform.scale(base_img, (img_width, img_height))

                center_x = cell_x + cell_size // 2
                center_y = cell_y + cell_size // 2
                draw_x   = center_x - img_width // 2
                draw_y   = center_y - img_height // 2
                window.blit(img_scaled, (draw_x, draw_y))
<<<<<<< HEAD

                # Optional text label
                fire_text = [
                    f"F{fire_index}",  # Fire index label
                    f"intensity: {obj['intensity']}",
                    f"fuel: {obj['fuel']}"
                ]
                fire_index += 1

                small_font = pygame.font.SysFont(None, 20)
=======
                # Prepare and render overlay text.
                fire_text = [f"{fire_name}", f"intensity: {obj['intensity']:.1f}", f"Fuel: {obj['fuel']}"]
>>>>>>> d7def525
                for idx, line in enumerate(fire_text):
                    line_surf = small_font.render(line, True, (0, 0, 0))
                    window.blit(line_surf, (cell_x + 5, cell_y + 5 + idx * 15))

            elif obj["type"] == "agent":
                # Draw the agent image
                draw_x = x_offset + obj["col"] * cell_size
                draw_y = y_offset + obj["row"] * cell_size
                window.blit(base_agent, (draw_x, draw_y))

                # Label the agent
                agent_name = f"A{obj['id']}"
                agent_name_surf = small_font.render(agent_name, True, (0, 0, 0))
                window.blit(agent_name_surf, (draw_x + 5, draw_y + 5))

                # Show some textual info in the bottom part of the cell
                agent_text = [
<<<<<<< HEAD
                    f"supp: {obj['suppressant']:.1f}",
                    f"cap: {obj['capacity']}",
                    f"action: {obj['action']}",
                    f"rew: {obj['rewards']:.1f}"
=======
                    f"suppressant: {obj['suppressant']:.1f}", f"capacity: {obj['capacity']}", f"action: {obj['action']}",
                    f"reward: {obj['rewards']:.1f}"
>>>>>>> d7def525
                ]
                for idx, line in enumerate(agent_text):
                    line_surf = small_font.render(line, True, (0, 0, 0))
                    # Stack lines from the bottom upward
                    window.blit(
                        line_surf,
                        (draw_x + 5, draw_y + cell_size - (len(agent_text)-idx)*15)
                    )

                # If the action is [fire_number, power], handle arrow or sleep
                if isinstance(obj["action"], (list, tuple)) and len(obj["action"]) == 2:
                    fire_num, power = obj["action"]  # e.g. [3, 2.0], or [0, -1]
                    
                    # ---------------------------------------------------
                    # If [0, -1] => "no operation" or "sleep" => draw "Z"
                    # ---------------------------------------------------
                    if power == -1:
                        z_surf = small_font.render("NOOP", True, (128, 128, 128))
                        # Place the "Z" near the center of the agent's tile
                        window.blit(z_surf, (draw_x + cell_size // 2, draw_y + cell_size // 2))
                    
                    else:
                        # If valid fire_number, draw arrow from agent to that fire
                        if 0 <= fire_num < len(fire_positions):
                            # Get the (row, col) of that fire from row-major list
                            fire_row, fire_col = fire_positions[fire_num]

                            # Draw arrow from agent -> that fire cell
                            draw_arrow(
                                window,
                                start_pos=(obj["col"], obj["row"]),   # (x, y) for agent
                                end_pos=(fire_col, fire_row),         # (x, y) for the target fire
                                cell_size=cell_size,
                                x_offset=x_offset,
                                y_offset=y_offset
                            )

        # -------------------- Flip display or record frame --------------------
        if render_mode == "human":
            pygame.display.flip()
            if frame_rate is not None:
                clock.tick(frame_rate)
            else:
                clock.tick()  # no limit
        else:
            # Convert to array and store
            arr = pygame.surfarray.array3d(window)
            frames.append(arr)

            # If at last time-step, stop
            if t == max_time:
                running = False

        if not running:
            break

    # Done rendering
    pygame.quit()

    if render_mode == "rgb_array":
        return frames
    return None<|MERGE_RESOLUTION|>--- conflicted
+++ resolved
@@ -94,6 +94,7 @@
     """
     pygame.draw.rect(window, (150, 150, 150), (slider_x, slider_y, slider_width, slider_height))
     handle_x = slider_x + slider_position
+    handle_x = slider_x + slider_position
     pygame.draw.rect(window, (0, 0, 255), (handle_x - 10, slider_y - 10, 20, 30))
     t = int((slider_position / slider_width) * max_time)
     return t
@@ -107,7 +108,6 @@
         # Pause button (red square)
         pygame.draw.rect(window, (255, 0, 0), (button_x, button_y, button_size, button_size))
     else:
-<<<<<<< HEAD
         # Play button (green triangle)
         pygame.draw.polygon(
             window,
@@ -118,11 +118,6 @@
                 (button_x + button_size, button_y + button_size // 2)
             ]
         )
-=======
-        pygame.draw.polygon(window, (0, 255, 0), [(button_x, button_y), (button_x, button_y + button_size),
-                                                  (button_x + button_size, button_y + button_size // 2)])
-
->>>>>>> d7def525
 
 def draw_time(window, t, screen_size, font):
     """
@@ -145,15 +140,10 @@
     """
     sx, sy = start_pos
     ex, ey = end_pos
-<<<<<<< HEAD
     start_center = (x_offset + sx * cell_size + cell_size//2,
                     y_offset + sy * cell_size + cell_size//2)
     end_center = (x_offset + ex * cell_size + cell_size//2,
                   y_offset + ey * cell_size + cell_size//2)
-=======
-    start_center = (x_offset + sx * cell_size + cell_size // 2, y_offset + sy * cell_size + cell_size // 2)
-    end_center = (x_offset + ex * cell_size + cell_size // 2, y_offset + ey * cell_size + cell_size // 2)
->>>>>>> d7def525
     return start_center, end_center
 
 
@@ -177,25 +167,16 @@
 
     pygame.draw.polygon(window, (0, 0, 0), [end_center, p1, p2])
 
-
 ########################################################
 #              MAIN RENDER FUNCTION                    #
 ########################################################
 
-<<<<<<< HEAD
 def render(
     path: str,
     render_mode: str = "human",
     frame_rate: Optional[int] = 15,
     checkpoint: Optional[int] = None
 ) -> Union[None, list]:
-=======
-
-def render(path: str,
-           render_mode: str = "human",
-           frame_rate: Optional[int] = 15,
-           checkpoint: Optional[int] = None) -> Union[None, np.ndarray]:
->>>>>>> d7def525
     """
     Renders the wildfire environment from a single CSV log (path).
 
@@ -226,13 +207,8 @@
     ]
     for col in array_like_cols:
         if col in df.columns:
-<<<<<<< HEAD
             df[col] = df[col].fillna("[]")  # handle NaN
             df[col] = df[col].apply(lambda s: s.replace("nan","[]") if isinstance(s,str) else s)
-=======
-            df[col] = df[col].fillna("[]")
-            df[col] = df[col].apply(lambda s: s.replace("nan", "[]") if isinstance(s, str) else s)
->>>>>>> d7def525
             df[col] = df[col].apply(literal_eval)
 
     # Agent action columns may or may not exist
@@ -269,13 +245,8 @@
     # row => y dimension, col => x dimension
     # ----------------------------------------------------------------
     fires_grid_0 = df['fires'].iloc[0]
-<<<<<<< HEAD
     y = len(fires_grid_0)  # number of rows
     x = len(fires_grid_0[0]) if y > 0 else 0  # columns in each row
-=======
-    y = len(fires_grid_0)  # rows
-    x = len(fires_grid_0[0]) if y > 0 else 0  # columns
->>>>>>> d7def525
 
     cell_size = 190
     padding = 140
@@ -291,7 +262,6 @@
 
     frames = []
 
-<<<<<<< HEAD
     # ----------------------------------------------------------------
     # Pre-load images for each type of fire or agent
     # ----------------------------------------------------------------
@@ -300,18 +270,6 @@
     base_fire_high = render_image("large_fire.png",  cell_size)
     base_burnt     = render_image("burnt_out.png",   cell_size)
     base_agent     = render_image("firefighter.png", cell_size)
-=======
-    ##########################################
-    # 3. Prepare image assets                #
-    ##########################################
-    base_fire_low = render_image("small_fire.png", cell_size)
-    base_fire_med = render_image("medium_fire.png", cell_size)
-    base_fire_high = render_image("large_fire.png", cell_size)
-    # note that I dont own the burnt_out.png, just used it for now !
-    # TODO
-    base_burnt = render_image("burnt_out.png", cell_size)
-    base_agent = render_image("firefighter.png", cell_size)
->>>>>>> d7def525
 
     # ----------------------------------------------------------------
     # Precompute a row-major list of cell positions for "fire_number"
@@ -333,19 +291,12 @@
     # ----------------------------------------------------------------
     state_record = defaultdict(list)
     for i, row in df.iterrows():
-<<<<<<< HEAD
         fires_2d     = row['fires']
         intensity_2d = row['intensity']
         fuel_2d      = row['fuel']
         agents_list  = row['agents']
 
         # Build list of fire cell states
-=======
-        fires_2d = row['fires']
-        intensity_2d = row['intensity']
-        fuel_2d = row['fuel']
-        agents_list = row['agents']
->>>>>>> d7def525
         for yy in range(y):
             for xx in range(x):
                 intensity_val = intensity_2d[yy][xx]
@@ -435,14 +386,9 @@
                     if (slider_x <= event.pos[0] <= slider_x + slider_width) and \
                        (slider_y - 5 <= event.pos[1] <= slider_y + 15):
                         dragging_slider = True
-<<<<<<< HEAD
                     # Check if clicking on play/pause button
                     if (button_x <= event.pos[0] <= button_x + button_size) and \
                        (button_y <= event.pos[1] <= button_y + button_size):
-=======
-                    if (button_x <= event.pos[0] <= button_x + button_size) and (button_y <= event.pos[1] <=
-                                                                                 button_y + button_size):
->>>>>>> d7def525
                         is_playing = not is_playing
 
                 if event.type == pygame.MOUSEBUTTONUP:
@@ -473,7 +419,6 @@
         # -------------------- Draw grid lines --------------------
         line_color = (200, 200, 200)
         for row_i in range(y + 1):
-<<<<<<< HEAD
             pygame.draw.line(
                 window, line_color,
                 (x_offset,               y_offset + row_i * cell_size),
@@ -487,36 +432,18 @@
             )
 
         # -------------------- Draw slider / button / step info --------------------
-=======
-            pygame.draw.line(window, line_color, (x_offset, y_offset + row_i * cell_size),
-                             (x_offset + grid_width, y_offset + row_i * cell_size), 1)
-        for col_i in range(x + 1):
-            pygame.draw.line(window, line_color, (x_offset + col_i * cell_size, y_offset),
-                             (x_offset + col_i * cell_size, y_offset + grid_height), 1)
-        # ------------ Slider / Button / Step ---
->>>>>>> d7def525
         if render_mode == "human":
             draw_slider(window, slider_x, slider_y, slider_width, slider_height, slider_position, max_time, t)
             draw_button(window, is_playing, button_x, button_y, button_size)
         draw_time(window, t, screen_size, font)
 
-<<<<<<< HEAD
         # Extra text: episode name, current step
-=======
-        # ------------ Render Episode Information ------------
-        # Display the episode name and step count (log file name) in the extra UI area.
->>>>>>> d7def525
         episode_info_text = f"Episode: {episode_name_str}  Step: {t}/{max_time}"
         episode_info_surf = small_font.render(episode_info_text, True, (0, 0, 0))
         window.blit(episode_info_surf, (slider_x, screen_size + 5))
 
-<<<<<<< HEAD
         # -------------------- Render the state for this time-step --------------------
         fire_index = 0  # Just for labeling fires
-=======
-        # ------------ Render all objects ------------
-        fire_index = 0
->>>>>>> d7def525
         for obj in state_record[t]:
             if obj["type"] == "fire":
                 # If intensity == 0, might skip rendering anything
@@ -550,7 +477,6 @@
                 draw_x   = center_x - img_width // 2
                 draw_y   = center_y - img_height // 2
                 window.blit(img_scaled, (draw_x, draw_y))
-<<<<<<< HEAD
 
                 # Optional text label
                 fire_text = [
@@ -561,10 +487,6 @@
                 fire_index += 1
 
                 small_font = pygame.font.SysFont(None, 20)
-=======
-                # Prepare and render overlay text.
-                fire_text = [f"{fire_name}", f"intensity: {obj['intensity']:.1f}", f"Fuel: {obj['fuel']}"]
->>>>>>> d7def525
                 for idx, line in enumerate(fire_text):
                     line_surf = small_font.render(line, True, (0, 0, 0))
                     window.blit(line_surf, (cell_x + 5, cell_y + 5 + idx * 15))
@@ -582,15 +504,10 @@
 
                 # Show some textual info in the bottom part of the cell
                 agent_text = [
-<<<<<<< HEAD
                     f"supp: {obj['suppressant']:.1f}",
                     f"cap: {obj['capacity']}",
                     f"action: {obj['action']}",
                     f"rew: {obj['rewards']:.1f}"
-=======
-                    f"suppressant: {obj['suppressant']:.1f}", f"capacity: {obj['capacity']}", f"action: {obj['action']}",
-                    f"reward: {obj['rewards']:.1f}"
->>>>>>> d7def525
                 ]
                 for idx, line in enumerate(agent_text):
                     line_surf = small_font.render(line, True, (0, 0, 0))
